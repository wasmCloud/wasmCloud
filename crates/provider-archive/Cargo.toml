--- conflicted
+++ resolved
@@ -20,11 +20,7 @@
 serde_json = { workspace = true }
 tokio = { workspace = true, features = ["io-util"] }
 tokio-stream = { workspace = true }
-<<<<<<< HEAD
-tokio-tar = { workspace = true }
-=======
 wascap = { workspace = true }
->>>>>>> b86d99b6
 
 [dev-dependencies]
 tempfile = { workspace = true }
