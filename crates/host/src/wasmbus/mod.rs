--- conflicted
+++ resolved
@@ -313,77 +313,15 @@
         self.handler.set_trace_context(trace_context).await;
 
         let start_at = Instant::now();
-<<<<<<< HEAD
 
         match invoke_type {
             InvocationType::Custom { .. } => {
                 let call = component
                     .call::<Client>(&interface, &function, incoming, outgoing)
-                    .await
-                    .context("failed to call component");
-
-=======
-        match params {
-            InvocationParams::Custom {
-                instance,
-                name,
-                params,
-            } => {
-                let res = component
-                    .call(&instance, &name, params)
                     .instrument(tracing::trace_span!("call_component"))
                     .await
                     .context("failed to call component");
-                let elapsed = u64::try_from(start_at.elapsed().as_nanos()).unwrap_or_default();
-                attributes.push(KeyValue::new("operation", format!("{instance}/{name}")));
-                self.metrics
-                    .record_component_invocation(elapsed, &attributes, res.is_err());
-                let results = res?;
-                transmitter
-                    .transmit_tuple_dynamic(result_subject, results)
-                    .await
-            }
-            InvocationParams::IncomingHttpHandle(request) => {
-                let component = component
-                    .into_incoming_http()
-                    .await
-                    .context("failed to instantiate `wasi:http/incoming-handler`")?;
-                let (response_tx, response_rx) = oneshot::channel::<
-                    Result<
-                        http::Response<HyperOutgoingBody>,
-                        wasmtime_wasi_http::bindings::http::types::ErrorCode,
-                    >,
-                >();
-                let res = try_join!(
-                    async {
-                        component
-                            .handle(request, response_tx)
-                            .await
-                            .context("failed to call `wasi:http/incoming-handler.handle`")
-                    }
-                    .instrument(tracing::trace_span!("wasi:http/incoming-handler.handle")),
-                    async {
-                        let res = match response_rx.await.context("failed to receive response")? {
-                            Ok(resp) => {
-                                let (resp, errors) =
-                                    wrpc_interface_http::try_http_to_outgoing_response(resp)
-                                        .context("failed to convert response")?;
-                                // TODO: Handle body errors better
-                                spawn(errors.for_each(|err| async move {
-                                    error!(?err, "body error encountered");
-                                }));
-                                Result::Ok::<_, wrpc_interface_http::ErrorCode>(resp)
-                            }
-                            Err(err) => Err(err.into()),
-                        };
-                        transmitter
-                            .transmit_static(result_subject, res)
-                            .await
-                            .context("failed to transmit response")
-                    }
-                    .instrument(tracing::trace_span!("transmit_response"))
-                );
->>>>>>> 56ef16b2
+
                 let elapsed = u64::try_from(start_at.elapsed().as_nanos()).unwrap_or_default();
                 attributes.push(KeyValue::new(
                     "operation",
@@ -395,7 +333,6 @@
 
                 Ok(())
             }
-<<<<<<< HEAD
             // TODO - How are these specific cases going to be served
             // over wrpc with the new serve function? What needs to change?
             _ => todo!(), // InvocationType::IncomingHttpHandle(request) => {
@@ -469,40 +406,6 @@
                           //     let res = res?;
                           //     transmitter.transmit_static(result_subject, res).await
                           // }
-=======
-            InvocationParams::MessagingHandleMessage(
-                wasmcloud::messaging::types::BrokerMessage {
-                    subject,
-                    body,
-                    reply_to,
-                },
-            ) => {
-                let component = component
-                    .into_messaging_handler()
-                    .await
-                    .context("failed to instantiate `wasmcloud:messaging/handler`")?;
-                let res = component
-                    .handle_message(&messaging::types::BrokerMessage {
-                        subject,
-                        body,
-                        reply_to,
-                    })
-                    .instrument(tracing::trace_span!(
-                        "wasmcloud:messaging/handler.handle-message"
-                    ))
-                    .await
-                    .context("failed to call `wasmcloud:messaging/handler.handle-message`");
-                let elapsed = u64::try_from(start_at.elapsed().as_nanos()).unwrap_or_default();
-                attributes.push(KeyValue::new(
-                    "operation",
-                    "wasmcloud:messaging/handler.handle-message",
-                ));
-                self.metrics
-                    .record_component_invocation(elapsed, &attributes, res.is_err());
-                let res = res?;
-                transmitter.transmit_static(result_subject, res).await
-            }
->>>>>>> 56ef16b2
         }
     }
 }
