--- conflicted
+++ resolved
@@ -38,13 +38,8 @@
 log = "0.4.11"
 env_logger = "0.8.2"
 anyhow = "1.0.34"
-<<<<<<< HEAD
-wasmcloud-host = { path = "crates/wasmcloud-host", version = "0.15.4" }
 actix-rt = "2.1.0"
-=======
 wasmcloud-host = { path = "crates/wasmcloud-host", version = "0.15.5" }
-actix-rt = "1.1.1"
->>>>>>> fb12b8cc
 nats = "0.8.6"
 structopt = "0.3.21"
 nkeys = "0.1.0"
